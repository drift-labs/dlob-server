import {
	DLOBSubscriber,
	DLOBSubscriptionConfig,
	DriftEnv,
	L2OrderBookGenerator,
	MarketType,
	PositionDirection,
	isVariant,
} from '@drift-labs/sdk';
import { RedisClient } from '@drift/common';
import { logger } from '../utils/logger';
import {
	SubscriberLookup,
	addMarketSlotToResponse,
	addOracletoResponse,
	l2WithBNToStrings,
	parsePositiveIntArray,
} from '../utils/utils';
import { setHealthStatus, HEALTH_STATUS } from '../core/metrics';

type wsMarketArgs = {
	marketIndex: number;
	marketType: MarketType;
	marketName: string;
	depth: number;
	includeVamm: boolean;
	numVammOrders?: number;
	fallbackL2Generators?: L2OrderBookGenerator[];
	updateOnChange?: boolean;
};

require('dotenv').config();

const PERP_MAKRET_STALENESS_THRESHOLD = 30 * 60 * 1000;
const SPOT_MAKRET_STALENESS_THRESHOLD = 60 * 60 * 1000;
const STALE_ORACLE_REMOVE_VAMM_THRESHOLD = 100;

const PERP_MARKETS_TO_SKIP_SLOT_CHECK =
	process.env.PERP_MARKETS_TO_SKIP_SLOT_CHECK !== undefined
		? parsePositiveIntArray(process.env.PERP_MARKETS_TO_SKIP_SLOT_CHECK)
		: [];
const SPOT_MARKETS_TO_SKIP_SLOT_CHECK =
	process.env.SPOT_MARKETS_TO_SKIP_SLOT_CHECK !== undefined
		? parsePositiveIntArray(process.env.SPOT_MARKETS_TO_SKIP_SLOT_CHECK)
		: [];

export type wsMarketInfo = {
	marketIndex: number;
	marketName: string;
};

export class DLOBSubscriberIO extends DLOBSubscriber {
	public marketArgs: wsMarketArgs[] = [];
	public lastSeenL2Formatted: Map<MarketType, Map<number, any>>;
	redisClient: RedisClient;
	public killSwitchSlotDiffThreshold: number;
	public lastMarketSlotMap: Map<
		MarketType,
		Map<number, { slot: number; ts: number }>
	>;

	constructor(
		config: DLOBSubscriptionConfig & {
			env: DriftEnv;
			redisClient: RedisClient;
			perpMarketInfos: wsMarketInfo[];
			spotMarketInfos: wsMarketInfo[];
			spotMarketSubscribers: SubscriberLookup;
			killSwitchSlotDiffThreshold?: number;
		}
	) {
		super(config);
		this.redisClient = config.redisClient;
		this.killSwitchSlotDiffThreshold =
			config.killSwitchSlotDiffThreshold || 200;

		// Set up appropriate maps
		this.lastSeenL2Formatted = new Map();
		this.lastSeenL2Formatted.set(MarketType.SPOT, new Map());
		this.lastSeenL2Formatted.set(MarketType.PERP, new Map());
		this.lastMarketSlotMap = new Map();
		this.lastMarketSlotMap.set(MarketType.SPOT, new Map());
		this.lastMarketSlotMap.set(MarketType.PERP, new Map());

		for (const market of config.perpMarketInfos) {
			const perpMarket = this.driftClient.getPerpMarketAccount(
				market.marketIndex
			);
			const includeVamm = !isVariant(perpMarket.status, 'ammPaused');

			this.marketArgs.push({
				marketIndex: market.marketIndex,
				marketType: MarketType.PERP,
				marketName: market.marketName,
				depth: -1,
				numVammOrders: 100,
				includeVamm,
				updateOnChange: false,
				fallbackL2Generators: [],
			});
		}
		for (const market of config.spotMarketInfos) {
			this.marketArgs.push({
				marketIndex: market.marketIndex,
				marketType: MarketType.SPOT,
				marketName: market.marketName,
				depth: -1,
				includeVamm: false,
				updateOnChange: false,
				fallbackL2Generators: [
					config.spotMarketSubscribers[market.marketIndex].phoenix,
<<<<<<< HEAD
					config.spotMarketSubscribers[market.marketIndex].serum,
					config.spotMarketSubscribers[market.marketIndex].openbook,
=======
>>>>>>> 8b6598c0
				].filter((a) => !!a),
			});
		}
	}

	override async updateDLOB(): Promise<void> {
		await super.updateDLOB();
		for (const marketArgs of this.marketArgs) {
			try {
				this.getL2AndSendMsg(marketArgs);
				this.getL3AndSendMsg(marketArgs);
			} catch (error) {
				console.error(error);
				console.log(`Error getting L2 ${marketArgs.marketName}`);
			}
		}
	}

	getL2AndSendMsg(marketArgs: wsMarketArgs): void {
		const clientPrefix = this.redisClient.forceGetClient().options.keyPrefix;
		const { marketName, ...l2FuncArgs } = marketArgs;
		const marketType = isVariant(marketArgs.marketType, 'perp')
			? 'perp'
			: 'spot';

		// Test for oracle staleness to know whether to include vamm
		const dlobSlot = this.slotSource.getSlot();
		const oracleSlot =
			marketType === 'perp'
				? this.driftClient.getOracleDataForPerpMarket(marketArgs.marketIndex)
						.slot
				: this.driftClient.getOracleDataForSpotMarket(marketArgs.marketIndex)
						.slot;
		let includeVamm = marketArgs.includeVamm;
		if (dlobSlot - oracleSlot.toNumber() > STALE_ORACLE_REMOVE_VAMM_THRESHOLD) {
			logger.info('Oracle is stale, removing vamm orders');
			includeVamm = false;
		}
		const l2 = this.getL2({ ...l2FuncArgs, includeVamm });
		const slot = l2.slot;
		const lastMarketSlotAndTime = this.lastMarketSlotMap
			.get(marketArgs.marketType)
			.get(marketArgs.marketIndex);
		if (!lastMarketSlotAndTime) {
			this.lastMarketSlotMap
				.get(marketArgs.marketType)
				.set(marketArgs.marketIndex, { slot, ts: Date.now() });
		}

		if (slot) {
			delete l2.slot;
		}

		const l2Formatted = l2WithBNToStrings(l2);

		if (marketArgs.updateOnChange) {
			if (
				this.lastSeenL2Formatted
					.get(marketArgs.marketType)
					?.get(marketArgs.marketIndex) === JSON.stringify(l2Formatted)
			)
				return;
		}

		this.lastSeenL2Formatted
			.get(marketArgs.marketType)
			?.set(marketArgs.marketIndex, JSON.stringify(l2Formatted));
		l2Formatted['marketName'] = marketName?.toUpperCase();
		l2Formatted['marketType'] = marketType?.toLowerCase();
		l2Formatted['marketIndex'] = marketArgs.marketIndex;
		l2Formatted['ts'] = Date.now();
		l2Formatted['slot'] = slot;
		addOracletoResponse(
			l2Formatted,
			this.driftClient,
			marketArgs.marketType,
			marketArgs.marketIndex
		);
		addMarketSlotToResponse(
			l2Formatted,
			this.driftClient,
			marketArgs.marketType,
			marketArgs.marketIndex
		);

		// Check if slot diffs are too large for oracle
		const skipSlotCheck =
			(marketType === 'perp' &&
				PERP_MARKETS_TO_SKIP_SLOT_CHECK.includes(marketArgs.marketIndex)) ||
			(marketType === 'spot' &&
				SPOT_MARKETS_TO_SKIP_SLOT_CHECK.includes(marketArgs.marketIndex));
		if (
			Math.abs(slot - parseInt(l2Formatted['oracleData']['slot'])) >
				this.killSwitchSlotDiffThreshold &&
			!skipSlotCheck
		) {
			console.log(`Unhealthy process due to slot diffs for market ${marketName}: 
				dlobProvider slot: ${slot}
				oracle slot: ${l2Formatted['oracleData']['slot']}
			`);
			setHealthStatus(HEALTH_STATUS.Restart);
		}

		// Check if times and slots are too different for market
		const MAKRET_STALENESS_THRESHOLD =
			marketType === 'perp'
				? PERP_MAKRET_STALENESS_THRESHOLD
				: SPOT_MAKRET_STALENESS_THRESHOLD;
		if (
			lastMarketSlotAndTime &&
			l2Formatted['marketSlot'] === lastMarketSlotAndTime.slot &&
			Date.now() - lastMarketSlotAndTime.ts > MAKRET_STALENESS_THRESHOLD &&
			!skipSlotCheck
		) {
			console.log(`Unhealthy process due to same slot for market ${marketName} after > ${MAKRET_STALENESS_THRESHOLD}ms: 
				dlobProvider slot: ${slot}
				market slot: ${l2Formatted['marketSlot']}
			`);
			setHealthStatus(HEALTH_STATUS.Restart);
		} else if (
			lastMarketSlotAndTime &&
			l2Formatted['marketSlot'] !== lastMarketSlotAndTime.slot
		) {
			console.log(
				`Updating market slot for ${marketArgs.marketName} with slot ${l2Formatted['marketSlot']}`
			);
			this.lastMarketSlotMap
				.get(marketArgs.marketType)
				.set(marketArgs.marketIndex, {
					slot: l2Formatted['marketSlot'],
					ts: Date.now(),
				});
		}

		const l2Formatted_depth100 = Object.assign({}, l2Formatted, {
			bids: l2Formatted.bids.slice(0, 100),
			asks: l2Formatted.asks.slice(0, 100),
		});

		this.redisClient.publish(
			`${clientPrefix}orderbook_${marketType}_${marketArgs.marketIndex}`,
			l2Formatted
		);
		this.redisClient.set(
			`last_update_orderbook_${marketType}_${marketArgs.marketIndex}`,
			l2Formatted_depth100
		);
		const oraclePriceData =
			marketType === 'spot'
				? this.driftClient.getOracleDataForSpotMarket(marketArgs.marketIndex)
				: this.driftClient.getOracleDataForPerpMarket(marketArgs.marketIndex);
		const bids = this.dlob
			.getBestMakers({
				marketIndex: marketArgs.marketIndex,
				marketType: marketArgs.marketType,
				direction: PositionDirection.LONG,
				slot: slot,
				oraclePriceData,
				numMakers: 4,
			})
			.map((x) => x.toString());
		const asks = this.dlob
			.getBestMakers({
				marketIndex: marketArgs.marketIndex,
				marketType: marketArgs.marketType,
				direction: PositionDirection.SHORT,
				slot,
				oraclePriceData,
				numMakers: 4,
			})
			.map((x) => x.toString());
		this.redisClient.set(
			`last_update_orderbook_best_makers_${marketType}_${marketArgs.marketIndex}`,
			{ bids, asks, slot }
		);
	}

	getL3AndSendMsg(marketArgs: wsMarketArgs): void {
		const { marketName, ...l2FuncArgs } = marketArgs;
		const l3 = this.getL3(l2FuncArgs);
		const slot = l3.slot;
		const lastMarketSlotAndTime = this.lastMarketSlotMap
			.get(marketArgs.marketType)
			.get(marketArgs.marketIndex);
		if (!lastMarketSlotAndTime) {
			this.lastMarketSlotMap
				.get(marketArgs.marketType)
				.set(marketArgs.marketIndex, { slot, ts: Date.now() });
		}

		if (slot) {
			delete l3.slot;
		}
		const marketType = isVariant(marketArgs.marketType, 'perp')
			? 'perp'
			: 'spot';

		for (const key of Object.keys(l3)) {
			for (const idx in l3[key]) {
				const level = l3[key][idx];
				l3[key][idx] = {
					...level,
					price: level.price.toString(),
					size: level.size.toString(),
				};
			}
		}

		l3['marketName'] = marketName?.toUpperCase();
		l3['marketType'] = marketType?.toLowerCase();
		l3['marketIndex'] = marketArgs.marketIndex;
		l3['ts'] = Date.now();
		l3['slot'] = slot;
		addOracletoResponse(
			l3,
			this.driftClient,
			marketArgs.marketType,
			marketArgs.marketIndex
		);
		addMarketSlotToResponse(
			l3,
			this.driftClient,
			marketArgs.marketType,
			marketArgs.marketIndex
		);

		this.redisClient.set(
			`last_update_orderbook_l3_${marketType}_${marketArgs.marketIndex}`,
			l3
		);
	}
}<|MERGE_RESOLUTION|>--- conflicted
+++ resolved
@@ -109,11 +109,7 @@
 				updateOnChange: false,
 				fallbackL2Generators: [
 					config.spotMarketSubscribers[market.marketIndex].phoenix,
-<<<<<<< HEAD
-					config.spotMarketSubscribers[market.marketIndex].serum,
 					config.spotMarketSubscribers[market.marketIndex].openbook,
-=======
->>>>>>> 8b6598c0
 				].filter((a) => !!a),
 			});
 		}
