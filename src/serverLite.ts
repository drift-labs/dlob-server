import { program } from 'commander';
import compression from 'compression';
import cors from 'cors';
import express from 'express';
import morgan from 'morgan';

import { Commitment, Connection } from '@solana/web3.js';

import {
	DriftEnv,
	SlotSubscriber,
	initialize,
	isVariant,
	MarketType,
	getVariant,
} from '@drift-labs/sdk';
import { RedisClient, RedisClientPrefix } from '@drift/common';

import { logger, setLogLevel } from './utils/logger';

import * as http from 'http';
import {
	handleHealthCheck,
	cacheHitCounter,
	incomingRequestsCounter,
	runtimeSpecsGauge,
} from './core/metrics';
import { handleResponseTime } from './core/middleware';
import { errorHandler, sleep } from './utils/utils';
import { setGlobalDispatcher, Agent } from 'undici';

setGlobalDispatcher(
	new Agent({
		connections: 200,
	})
);

require('dotenv').config();

// Reading in Redis env vars
const REDIS_CLIENTS = [RedisClientPrefix.DLOB, RedisClientPrefix.DLOB_HELIUS];
console.log('Redis Clients:', REDIS_CLIENTS);

const driftEnv = (process.env.ENV || 'devnet') as DriftEnv;
const commitHash = process.env.COMMIT;
//@ts-ignore
const sdkConfig = initialize({ env: process.env.ENV });

const stateCommitment: Commitment = 'confirmed';
const serverPort = process.env.PORT || 6969;
export const ORDERBOOK_UPDATE_INTERVAL = 1000;
const WS_FALLBACK_FETCH_INTERVAL = ORDERBOOK_UPDATE_INTERVAL * 60;
const SLOT_STALENESS_TOLERANCE =
	parseInt(process.env.SLOT_STALENESS_TOLERANCE) || 35;
const ROTATION_COOLDOWN = parseInt(process.env.ROTATION_COOLDOWN) || 5000;

const logFormat =
	':remote-addr - :remote-user [:date[clf]] ":method :url HTTP/:http-version" :status :res[content-length] ":referrer" ":user-agent" :req[x-forwarded-for]';
const logHttp = morgan(logFormat, {
	skip: (_req, res) => res.statusCode <= 500,
});

const app = express();
app.use(cors({ origin: '*' }));
app.use(compression());
app.set('trust proxy', 1);
app.use(logHttp);
app.use(handleResponseTime);

// strip off /dlob, if the request comes from exchange history server LB
app.use((req, _res, next) => {
	if (req.url.startsWith('/dlob')) {
		req.url = req.url.replace('/dlob', '');
		if (req.url === '') {
			req.url = '/';
		}
	}
	incomingRequestsCounter.add(1);
	next();
});

// Metrics defined here
const bootTimeMs = Date.now();
runtimeSpecsGauge.addCallback((obs) => {
	obs.observe(bootTimeMs, {
		commit: commitHash,
		driftEnv,
		rpcEndpoint: endpoint,
		wsEndpoint: wsEndpoint,
	});
});

app.use(errorHandler);
const server = http.createServer(app);

// Default keepalive is 5s, since the AWS ALB timeout is 60 seconds, clients
// sometimes get 502s.
// https://shuheikagawa.com/blog/2019/04/25/keep-alive-timeout/
// https://stackoverflow.com/a/68922692
server.keepAliveTimeout = 61 * 1000;
server.headersTimeout = 65 * 1000;

const opts = program.opts();
setLogLevel(opts.debug ? 'debug' : 'info');

const endpoint = process.env.ENDPOINT;
const wsEndpoint = process.env.WS_ENDPOINT;
logger.info(`RPC endpoint:       ${endpoint}`);
logger.info(`WS endpoint:        ${wsEndpoint}`);
logger.info(`DriftEnv:           ${driftEnv}`);
logger.info(`Commit:             ${commitHash}`);

const main = async (): Promise<void> => {
	const connection = new Connection(endpoint, {
		wsEndpoint,
		commitment: stateCommitment,
	});

	const slotSubscriber = new SlotSubscriber(connection, {
		resubTimeoutMs: 5000,
	});
	await slotSubscriber.subscribe();

	// Handle redis client initialization and rotation maps
	const redisClients: Array<RedisClient> = [];
	const spotMarketRedisMap: Map<
		number,
		{
			client: RedisClient;
			clientIndex: number;
			lastRotationTime: number;
			lock: boolean;
		}
	> = new Map();
	const perpMarketRedisMap: Map<
		number,
		{
			client: RedisClient;
			clientIndex: number;
			lastRotationTime: number;
			lock: boolean;
		}
	> = new Map();
	logger.info('Connecting to redis');
	for (let i = 0; i < REDIS_CLIENTS.length; i++) {
		redisClients.push(new RedisClient({ prefix: REDIS_CLIENTS[i] }));
	}

	for (let i = 0; i < sdkConfig.SPOT_MARKETS.length; i++) {
		spotMarketRedisMap.set(sdkConfig.SPOT_MARKETS[i].marketIndex, {
			client: redisClients[0],
			clientIndex: 0,
			lastRotationTime: 0,
			lock: false,
		});
	}
	for (let i = 0; i < sdkConfig.PERP_MARKETS.length; i++) {
		perpMarketRedisMap.set(sdkConfig.PERP_MARKETS[i].marketIndex, {
			client: redisClients[0],
			clientIndex: 0,
			lastRotationTime: 0,
			lock: false,
		});
	}

	function canRotate(marketType: MarketType, marketIndex: number) {
		if (isVariant(marketType, 'spot')) {
			const state = spotMarketRedisMap.get(marketIndex);
			if (state) {
				const now = Date.now();
				if (now - state.lastRotationTime > ROTATION_COOLDOWN && !state.lock) {
					state.lastRotationTime = now;
					return true;
				}
			}
		} else {
			const state = perpMarketRedisMap.get(marketIndex);
			if (state) {
				const now = Date.now();
				if (now - state.lastRotationTime > ROTATION_COOLDOWN && !state.lock) {
					state.lastRotationTime = now;
					return true;
				}
			}
		}
		return false;
	}

	function rotateClient(marketType: MarketType, marketIndex: number) {
		if (isVariant(marketType, 'spot')) {
			const state = spotMarketRedisMap.get(marketIndex);
			if (state) {
				state.lock = true;
				const nextClientIndex = (state.clientIndex + 1) % redisClients.length;
				state.client = redisClients[nextClientIndex];
				state.clientIndex = nextClientIndex;
				logger.info(
					`Rotated redis client to index ${nextClientIndex} for spot market ${marketIndex}`
				);
				state.lastRotationTime = Date.now();
				state.lock = false;
			}
		} else {
			const state = perpMarketRedisMap.get(marketIndex);
			if (state) {
				state.lock = true;
				const nextClientIndex = (state.clientIndex + 1) % redisClients.length;
				state.client = redisClients[nextClientIndex];
				state.clientIndex = nextClientIndex;
				logger.info(
					`Rotated redis client to index ${nextClientIndex} for perp market ${marketIndex}`
				);
				state.lastRotationTime = Date.now();
				state.lock = false;
			}
		}
	}

	const handleStartup = async (_req, res, _next) => {
		if (slotSubscriber.currentSlot && !redisClients.some((c) => !c.connected)) {
			res.writeHead(200);
			res.end('OK');
		} else {
			res.writeHead(500);
			res.end('Not ready');
		}
	};

	app.get(
		'/health',
		handleHealthCheck(2 * WS_FALLBACK_FETCH_INTERVAL, slotSubscriber)
	);
	app.get('/startup', handleStartup);
	app.get(
		'/',
		handleHealthCheck(2 * WS_FALLBACK_FETCH_INTERVAL, slotSubscriber)
	);

<<<<<<< HEAD
	app.get('/l2', async (req, res, next) => {
		try {
			const {
				marketIndex,
				marketType,
				depth,
				includeVamm,
				includePhoenix,
				includeSerum,
				includeOpenbook,
			} = req.query;

			const isSpot = (marketType as string).toLowerCase() === 'spot';
			const normedMarketIndex = parseInt(marketIndex as string);
			const normedMarketType = isSpot ? MarketType.SPOT : MarketType.PERP;

			const adjustedDepth = depth ?? '100';
			let l2Formatted: any;
			if (!isSpot && `${includeVamm}`?.toLowerCase() === 'true') {
				const redisClient = perpMarketRedisMap.get(normedMarketIndex).client;
				const redisL2 = await redisClient.get(
					`last_update_orderbook_perp_${normedMarketIndex}`
				);
				const depth = Math.min(parseInt(adjustedDepth as string) ?? 1, 100);
				redisL2['bids'] = redisL2['bids']?.slice(0, depth);
				redisL2['asks'] = redisL2['asks']?.slice(0, depth);

				if (
					redisL2 &&
					slotSubscriber.getSlot() - parseInt(redisL2['slot']) <
						SLOT_STALENESS_TOLERANCE
				) {
					l2Formatted = JSON.stringify(redisL2);
				} else {
					if (redisL2 && redisClients.length > 1) {
						if (canRotate(normedMarketType, normedMarketIndex)) {
							rotateClient(normedMarketType, normedMarketIndex);
						}
					}
				}
			} else if (
				isSpot &&
				`${includeSerum}`?.toLowerCase() === 'true' &&
				`${includePhoenix}`?.toLowerCase() === 'true' &&
				`${includeOpenbook}`?.toLowerCase() === 'true'
			) {
				const redisClient = spotMarketRedisMap.get(normedMarketIndex).client;
				const redisL2 = await redisClient.get(
					`last_update_orderbook_spot_${normedMarketIndex}`
				);
				const depth = Math.min(parseInt(adjustedDepth as string) ?? 1, 100);
				redisL2['bids'] = redisL2['bids']?.slice(0, depth);
				redisL2['asks'] = redisL2['asks']?.slice(0, depth);
				if (
					redisL2 &&
					slotSubscriber.getSlot() - parseInt(redisL2['slot']) <
						SLOT_STALENESS_TOLERANCE
				) {
					l2Formatted = JSON.stringify(redisL2);
				} else {
					if (redisL2 && redisClients.length > 1) {
						if (canRotate(normedMarketType, normedMarketIndex)) {
							rotateClient(normedMarketType, normedMarketIndex);
						}
					}
				}
			}

			if (l2Formatted) {
				cacheHitCounter.add(1, {
					miss: false,
					path: req.baseUrl + req.path,
				});
				res.writeHead(200);
				res.end(l2Formatted);
				return;
			} else {
				res.writeHead(400);
				res.end({ error: 'No cached L2 found' });
			}
		} catch (err) {
			next(err);
		}
	});

=======
>>>>>>> 7274cce8
	app.get('/l3', async (req, res, next) => {
		try {
			const { marketIndex, marketType } = req.query;

			const isSpot = (marketType as string).toLowerCase() === 'spot';
			const normedMarketIndex = parseInt(marketIndex as string);
			const normedMarketType = isSpot ? MarketType.SPOT : MarketType.PERP;

			const redisClient = (
				isSpot ? spotMarketRedisMap : perpMarketRedisMap
			).get(normedMarketIndex).client;
			const redisL3 = await redisClient.getRaw(
				`last_update_orderbook_l3_${getVariant(
					normedMarketType
				)}_${normedMarketIndex}`
			);
			if (
				redisL3 &&
				slotSubscriber.getSlot() - parseInt(JSON.parse(redisL3).slot) <
					SLOT_STALENESS_TOLERANCE
			) {
				cacheHitCounter.add(1, {
					miss: false,
					path: req.baseUrl + req.path,
				});
				res.writeHead(200);
				res.end(redisL3);
				return;
			} else {
				if (redisL3 && redisClients.length > 1) {
					if (canRotate(normedMarketType, normedMarketIndex)) {
						rotateClient(normedMarketType, normedMarketIndex);
					}
				}
				cacheHitCounter.add(1, {
					miss: true,
					path: req.baseUrl + req.path,
				});
				res.writeHead(500);
				res.end(JSON.stringify({ error: 'No cached L3 found' }));
			}
		} catch (err) {
			next(err);
		}
	});

	server.listen(serverPort, () => {
		logger.info(
			`DLOB server lite listening on port http://localhost:${serverPort}`
		);
	});
};

async function recursiveTryCatch(f: () => Promise<void>) {
	try {
		await f();
	} catch (e) {
		console.error(e);
		await sleep(15000);
		await recursiveTryCatch(f);
	}
}

recursiveTryCatch(() => main());

export { commitHash, driftEnv, endpoint, sdkConfig, wsEndpoint };<|MERGE_RESOLUTION|>--- conflicted
+++ resolved
@@ -236,94 +236,6 @@
 		handleHealthCheck(2 * WS_FALLBACK_FETCH_INTERVAL, slotSubscriber)
 	);
 
-<<<<<<< HEAD
-	app.get('/l2', async (req, res, next) => {
-		try {
-			const {
-				marketIndex,
-				marketType,
-				depth,
-				includeVamm,
-				includePhoenix,
-				includeSerum,
-				includeOpenbook,
-			} = req.query;
-
-			const isSpot = (marketType as string).toLowerCase() === 'spot';
-			const normedMarketIndex = parseInt(marketIndex as string);
-			const normedMarketType = isSpot ? MarketType.SPOT : MarketType.PERP;
-
-			const adjustedDepth = depth ?? '100';
-			let l2Formatted: any;
-			if (!isSpot && `${includeVamm}`?.toLowerCase() === 'true') {
-				const redisClient = perpMarketRedisMap.get(normedMarketIndex).client;
-				const redisL2 = await redisClient.get(
-					`last_update_orderbook_perp_${normedMarketIndex}`
-				);
-				const depth = Math.min(parseInt(adjustedDepth as string) ?? 1, 100);
-				redisL2['bids'] = redisL2['bids']?.slice(0, depth);
-				redisL2['asks'] = redisL2['asks']?.slice(0, depth);
-
-				if (
-					redisL2 &&
-					slotSubscriber.getSlot() - parseInt(redisL2['slot']) <
-						SLOT_STALENESS_TOLERANCE
-				) {
-					l2Formatted = JSON.stringify(redisL2);
-				} else {
-					if (redisL2 && redisClients.length > 1) {
-						if (canRotate(normedMarketType, normedMarketIndex)) {
-							rotateClient(normedMarketType, normedMarketIndex);
-						}
-					}
-				}
-			} else if (
-				isSpot &&
-				`${includeSerum}`?.toLowerCase() === 'true' &&
-				`${includePhoenix}`?.toLowerCase() === 'true' &&
-				`${includeOpenbook}`?.toLowerCase() === 'true'
-			) {
-				const redisClient = spotMarketRedisMap.get(normedMarketIndex).client;
-				const redisL2 = await redisClient.get(
-					`last_update_orderbook_spot_${normedMarketIndex}`
-				);
-				const depth = Math.min(parseInt(adjustedDepth as string) ?? 1, 100);
-				redisL2['bids'] = redisL2['bids']?.slice(0, depth);
-				redisL2['asks'] = redisL2['asks']?.slice(0, depth);
-				if (
-					redisL2 &&
-					slotSubscriber.getSlot() - parseInt(redisL2['slot']) <
-						SLOT_STALENESS_TOLERANCE
-				) {
-					l2Formatted = JSON.stringify(redisL2);
-				} else {
-					if (redisL2 && redisClients.length > 1) {
-						if (canRotate(normedMarketType, normedMarketIndex)) {
-							rotateClient(normedMarketType, normedMarketIndex);
-						}
-					}
-				}
-			}
-
-			if (l2Formatted) {
-				cacheHitCounter.add(1, {
-					miss: false,
-					path: req.baseUrl + req.path,
-				});
-				res.writeHead(200);
-				res.end(l2Formatted);
-				return;
-			} else {
-				res.writeHead(400);
-				res.end({ error: 'No cached L2 found' });
-			}
-		} catch (err) {
-			next(err);
-		}
-	});
-
-=======
->>>>>>> 7274cce8
 	app.get('/l3', async (req, res, next) => {
 		try {
 			const { marketIndex, marketType } = req.query;
