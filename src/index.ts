--- conflicted
+++ resolved
@@ -20,11 +20,8 @@
 	DelistedMarketSetting,
 	BigNum,
 	PRICE_PRECISION_EXP,
-<<<<<<< HEAD
-=======
 	MarketTypeStr,
 	AssetType,
->>>>>>> 5359c21b
 } from '@drift-labs/sdk';
 import { RedisClient, RedisClientPrefix } from '@drift/common/clients';
 
@@ -60,10 +57,7 @@
 import { setGlobalDispatcher, Agent } from 'undici';
 import { HermesClient } from '@pythnetwork/hermes-client';
 import { COMMON_UI_UTILS } from '@drift/common';
-<<<<<<< HEAD
-=======
 import { AuctionParamArgs } from './utils/types';
->>>>>>> 5359c21b
 
 setGlobalDispatcher(
 	new Agent({
@@ -974,21 +968,12 @@
 			}
 
 			// Build auction params object
-<<<<<<< HEAD
-			const auctionParamsInput: any = {
-				marketIndex: parsedMarketIndex,
-				marketType: marketType as string,
-				direction: direction as 'long' | 'short',
-				amount: amount as string,
-				assetType: assetType as string,
-=======
 			const auctionParamsInput: AuctionParamArgs = {
 				marketIndex: parsedMarketIndex,
 				marketType: marketType as MarketTypeStr,
 				direction: direction as 'long' | 'short',
 				amount: amount as string,
 				assetType: assetType as AssetType,
->>>>>>> 5359c21b
 			};
 
 			// Add optional parameters if provided
@@ -1030,10 +1015,6 @@
 				fetchFromRedis,
 				selectMostRecentBySlot
 			);
-<<<<<<< HEAD
-			const auctionParams = COMMON_UI_UTILS.deriveMarketOrderParams(
-				result.marketOrderParams
-=======
 
 			if (!result.success) {
 				res.status(400).json({
@@ -1044,23 +1025,11 @@
 
 			const auctionParams = COMMON_UI_UTILS.deriveMarketOrderParams(
 				result.data.marketOrderParams
->>>>>>> 5359c21b
 			);
 
 			const response = {
 				data: {
 					params: formatAuctionParamsForResponse(auctionParams),
-<<<<<<< HEAD
-					entryPrice: result.estimatedPrices.entryPrice.toString(),
-					bestPrice: result.estimatedPrices.bestPrice.toString(),
-					worstPrice: result.estimatedPrices.worstPrice.toString(),
-					priceImpact: BigNum.from(
-						result.estimatedPrices.priceImpact,
-						PRICE_PRECISION_EXP
-					).toNum(),
-					slippageTolerance: result.marketOrderParams.slippageTolerance,
-					baseFilled: result.estimatedPrices.baseFilled,
-=======
 					entryPrice: result.data.estimatedPrices.entryPrice.toString(),
 					bestPrice: result.data.estimatedPrices.bestPrice.toString(),
 					worstPrice: result.data.estimatedPrices.worstPrice.toString(),
@@ -1070,7 +1039,6 @@
 					).toNum(),
 					slippageTolerance: result.data.marketOrderParams.slippageTolerance,
 					baseFilled: result.data.estimatedPrices.baseFilled,
->>>>>>> 5359c21b
 				},
 			};
 
