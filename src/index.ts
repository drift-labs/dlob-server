--- conflicted
+++ resolved
@@ -10,7 +10,6 @@
 import { Connection, Commitment, PublicKey } from '@solana/web3.js';
 
 import {
-<<<<<<< HEAD
 	getVariant,
 	BulkAccountLoader,
 	DriftClient,
@@ -28,7 +27,8 @@
 	SpotMarketConfig,
 	PhoenixSubscriber,
 	SerumSubscriber,
-} from '@drift-labs/sdk';
+  DLOBNode,
+} from "@drift-labs/sdk";
 
 import { Mutex } from 'async-mutex';
 
@@ -36,34 +36,6 @@
 import { logger, setLogLevel } from './logger';
 
 import { PrometheusExporter } from '@opentelemetry/exporter-prometheus';
-=======
-  getVariant,
-  BulkAccountLoader,
-  DriftClient,
-  initialize,
-  DriftEnv,
-  SlotSubscriber,
-  UserMap,
-  DLOBOrder,
-  DLOBOrders,
-  DLOBOrdersCoder,
-  SpotMarkets,
-  PerpMarkets,
-  DLOBSubscriber,
-  MarketType,
-  SpotMarketConfig,
-  PhoenixSubscriber,
-  SerumSubscriber,
-  DLOBNode,
-} from "@drift-labs/sdk";
-
-import { Mutex } from "async-mutex";
-
-import { getWallet } from "./utils";
-import { logger, setLogLevel } from "./logger";
-
-import { PrometheusExporter } from "@opentelemetry/exporter-prometheus";
->>>>>>> c4d24963
 import {
 	ExplicitBucketHistogramAggregation,
 	InstrumentType,
@@ -325,7 +297,6 @@
 };
 
 const main = async () => {
-<<<<<<< HEAD
 	const wallet = getWallet();
 	const clearingHousePublicKey = new PublicKey(sdkConfig.DRIFT_PROGRAM_ID);
 
@@ -798,581 +769,6 @@
 		};
 	};
 
-	app.get('/l2', handleResponseTime, async (req, res, next) => {
-		try {
-			const {
-				marketName,
-				marketIndex,
-				marketType,
-				depth,
-				includeVamm,
-				includePhoenix,
-				includeSerum,
-			} = req.query;
-
-			const { normedMarketType, normedMarketIndex, error } = validateDlobQuery(
-				marketType as string,
-				marketIndex as string,
-				marketName as string
-			);
-			if (error) {
-				res.status(400).send(error);
-				return;
-			}
-
-			const isSpot = marketType === 'spot';
-
-			const l2 = await dlobSubscriber.getL2({
-				marketIndex: normedMarketIndex,
-				marketType: normedMarketType,
-				depth: depth ? parseInt(depth as string) : 10,
-				includeVamm: `${includeVamm}`.toLowerCase() === 'true',
-				fallbackL2Generators: isSpot
-					? [
-							`${includePhoenix}`.toLowerCase() === 'true' &&
-								MARKET_SUBSCRIBERS[normedMarketIndex].phoenix,
-							`${includeSerum}`.toLowerCase() === 'true' &&
-								MARKET_SUBSCRIBERS[normedMarketIndex].serum,
-					  ].filter((a) => !!a)
-					: [],
-			});
-
-			for (const key of Object.keys(l2)) {
-				for (const idx in l2[key]) {
-					const level = l2[key][idx];
-					const sources = level['sources'];
-					for (const sourceKey of Object.keys(sources)) {
-						sources[sourceKey] = sources[sourceKey].toString();
-					}
-					l2[key][idx] = {
-						price: level.price.toString(),
-						size: level.size.toString(),
-						sources,
-					};
-				}
-			}
-
-			res.writeHead(200);
-			res.end(JSON.stringify(l2));
-		} catch (err) {
-			next(err);
-		}
-	});
-
-	app.get('/l3', handleResponseTime, async (req, res, next) => {
-		try {
-			const { marketName, marketIndex, marketType } = req.query;
-
-			const { normedMarketType, normedMarketIndex, error } = validateDlobQuery(
-				marketType as string,
-				marketIndex as string,
-				marketName as string
-			);
-			if (error) {
-				res.status(400).send(error);
-				return;
-			}
-
-			const l3 = dlobSubscriber.getL3({
-				marketIndex: normedMarketIndex,
-				marketType: normedMarketType,
-			});
-
-			for (const key of Object.keys(l3)) {
-				for (const idx in l3[key]) {
-					const level = l3[key][idx];
-					l3[key][idx] = {
-						...level,
-						price: level.price.toString(),
-						size: level.size.toString(),
-					};
-				}
-			}
-
-			res.writeHead(200);
-			res.end(JSON.stringify(l3));
-		} catch (err) {
-			next(err);
-		}
-	});
-
-	app.use(errorHandler);
-	app.listen(serverPort, () => {
-		logger.info(`DLOB server listening on port http://localhost:${serverPort}`);
-	});
-=======
-  const wallet = getWallet();
-  const clearingHousePublicKey = new PublicKey(sdkConfig.DRIFT_PROGRAM_ID);
-
-  const connection = new Connection(endpoint, {
-    wsEndpoint: wsEndpoint,
-    commitment: stateCommitment,
-  });
-
-  const bulkAccountLoader = new BulkAccountLoader(
-    connection,
-    stateCommitment,
-    bulkAccountLoaderPollingInterval
-  );
-  const lastBulkAccountLoaderSlotMutex = new Mutex();
-  let lastBulkAccountLoaderSlot = bulkAccountLoader.mostRecentSlot;
-  let lastBulkAccountLoaderSlotUpdated = Date.now();
-  const driftClient = new DriftClient({
-    connection,
-    wallet,
-    programID: clearingHousePublicKey,
-    perpMarketIndexes: PerpMarkets[driftEnv].map((mkt) => mkt.marketIndex),
-    spotMarketIndexes: SpotMarkets[driftEnv].map((mkt) => mkt.marketIndex),
-    oracleInfos: PerpMarkets[driftEnv].map((mkt) => {
-      return { publicKey: mkt.oracle, source: mkt.oracleSource };
-    }),
-    accountSubscription: {
-      type: "polling",
-      accountLoader: bulkAccountLoader,
-    },
-    env: driftEnv,
-    userStats: true,
-  });
-
-  const dlobCoder = DLOBOrdersCoder.create();
-  const slotSubscriber = new SlotSubscriber(connection, {});
-  const lastSlotReceivedMutex = new Mutex();
-  let lastSlotReceived: number;
-  let lastHealthCheckSlot = -1;
-  let lastHealthCheckSlotUpdated = Date.now();
-  const startupTime = Date.now();
-
-  const lamportsBalance = await connection.getBalance(wallet.publicKey);
-  logger.info(
-    `DriftClient ProgramId: ${driftClient.program.programId.toBase58()}`
-  );
-  logger.info(`Wallet pubkey: ${wallet.publicKey.toBase58()}`);
-  logger.info(` . SOL balance: ${lamportsBalance / 10 ** 9}`);
-
-  await driftClient.subscribe();
-  driftClient.eventEmitter.on("error", (e) => {
-    logger.info("clearing house error");
-    logger.error(e);
-  });
-
-  await slotSubscriber.subscribe();
-  slotSubscriber.eventEmitter.on("newSlot", async (slot: number) => {
-    await lastSlotReceivedMutex.runExclusive(async () => {
-      lastSlotReceived = slot;
-    });
-  });
-
-  if (!(await driftClient.getUser().exists())) {
-    logger.error(`User for ${wallet.publicKey} does not exist`);
-    if (opts.initUser) {
-      logger.info(`Creating User for ${wallet.publicKey}`);
-      const [txSig] = await driftClient.initializeUserAccount();
-      logger.info(`Initialized user account in transaction: ${txSig}`);
-    } else {
-      throw new Error("Run with '--init-user' flag to initialize a User");
-    }
-  }
-
-  const userMap = new UserMap(
-    driftClient,
-    driftClient.userAccountSubscriptionConfig,
-    false
-  );
-  await userMap.subscribe();
-
-  const dlobSubscriber = new DLOBSubscriber({
-    driftClient,
-    dlobSource: userMap,
-    slotSource: slotSubscriber,
-    updateFrequency: bulkAccountLoaderPollingInterval,
-  });
-  await dlobSubscriber.subscribe();
-
-  const handleResponseTime = responseTime((req: Request, _res, time) => {
-    const endpoint = req.url;
-
-    const responseTimeMs = time;
-    endpointResponseTimeHistogram.record(responseTimeMs, {
-      endpoint,
-    });
-  });
-
-  MARKET_SUBSCRIBERS = await initializeAllMarketSubscribers(
-    driftClient,
-    bulkAccountLoader
-  );
-
-  // start http server listening to /health endpoint using http package
-  app.get("/health", handleResponseTime, async (req, res, next) => {
-    try {
-      if (req.url === "/health") {
-        if (opts.testLiveness) {
-          if (Date.now() > startupTime + 60 * 1000) {
-            healthStatus = HEALTH_STATUS.LivenessTesting;
-
-            res.writeHead(500);
-            res.end("Testing liveness test fail");
-            return;
-          }
-        }
-        // check if a slot was received recently
-        let healthySlotSubscriber = false;
-        await lastSlotReceivedMutex.runExclusive(async () => {
-          const slotChanged = lastSlotReceived > lastHealthCheckSlot;
-          const slotChangedRecently =
-            Date.now() - lastHealthCheckSlotUpdated < healthCheckInterval;
-          healthySlotSubscriber = slotChanged || slotChangedRecently;
-          logger.debug(
-            `Slotsubscriber health check: lastSlotReceived: ${lastSlotReceived}, lastHealthCheckSlot: ${lastHealthCheckSlot}, slotChanged: ${slotChanged}, slotChangedRecently: ${slotChangedRecently}`
-          );
-          if (slotChanged) {
-            lastHealthCheckSlot = lastSlotReceived;
-            lastHealthCheckSlotUpdated = Date.now();
-          }
-        });
-        if (!healthySlotSubscriber) {
-          healthStatus = HEALTH_STATUS.UnhealthySlotSubscriber;
-          logger.error(`SlotSubscriber is not healthy`);
-
-          res.writeHead(500);
-          res.end(`SlotSubscriber is not healthy`);
-          return;
-        }
-
-        if (bulkAccountLoader) {
-          let healthyBulkAccountLoader = false;
-          await lastBulkAccountLoaderSlotMutex.runExclusive(async () => {
-            const slotChanged =
-              bulkAccountLoader.mostRecentSlot > lastBulkAccountLoaderSlot;
-            const slotChangedRecently =
-              Date.now() - lastBulkAccountLoaderSlotUpdated <
-              healthCheckInterval;
-            healthyBulkAccountLoader = slotChanged || slotChangedRecently;
-            logger.debug(
-              `BulkAccountLoader health check: bulkAccountLoader.mostRecentSlot: ${bulkAccountLoader.mostRecentSlot}, lastBulkAccountLoaderSlot: ${lastBulkAccountLoaderSlot}, slotChanged: ${slotChanged}, slotChangedRecently: ${slotChangedRecently}`
-            );
-            if (slotChanged) {
-              lastBulkAccountLoaderSlot = bulkAccountLoader.mostRecentSlot;
-              lastBulkAccountLoaderSlotUpdated = Date.now();
-            }
-          });
-          if (!healthyBulkAccountLoader) {
-            healthStatus = HEALTH_STATUS.StaleBulkAccountLoader;
-            logger.error(
-              `Health check failed due to stale bulkAccountLoader.mostRecentSlot`
-            );
-
-            res.writeHead(501);
-            res.end(`bulkAccountLoader.mostRecentSlot is not healthy`);
-            return;
-          }
-        }
-
-        // liveness check passed
-        healthStatus = HEALTH_STATUS.Ok;
-        res.writeHead(200);
-        res.end("OK");
-      } else {
-        res.writeHead(404);
-        res.end("Not found");
-      }
-    } catch (e) {
-      next(e);
-    }
-  });
-
-  app.get("/orders/json/raw", handleResponseTime, async (_req, res, next) => {
-    try {
-      // object with userAccount key and orders object serialized
-      const orders: Array<any> = [];
-      const oracles: Array<any> = [];
-      const slot = bulkAccountLoader.mostRecentSlot;
-
-      for (const market of driftClient.getPerpMarketAccounts()) {
-        const oracle = driftClient.getOracleDataForPerpMarket(
-          market.marketIndex
-        );
-        oracles.push({
-          marketIndex: market.marketIndex,
-          ...oracle,
-        });
-      }
-
-      for (const user of userMap.values()) {
-        const userAccount = user.getUserAccount();
-
-        for (const order of userAccount.orders) {
-          if (getVariant(order.status) === "init") {
-            continue;
-          }
-
-          orders.push({
-            user: user.getUserAccountPublicKey().toBase58(),
-            order: order,
-          });
-        }
-      }
-
-      // respond with orders
-      res.writeHead(200);
-      res.end(
-        JSON.stringify({
-          slot,
-          oracles,
-          orders,
-        })
-      );
-    } catch (e) {
-      next(e);
-    }
-  });
-
-  app.get("/orders/json", handleResponseTime, async (_req, res, next) => {
-    try {
-      // object with userAccount key and orders object serialized
-      const slot = bulkAccountLoader.mostRecentSlot;
-      const orders: Array<any> = [];
-      const oracles: Array<any> = [];
-      for (const market of driftClient.getPerpMarketAccounts()) {
-        const oracle = driftClient.getOracleDataForPerpMarket(
-          market.marketIndex
-        );
-        const oracleHuman = {
-          marketIndex: market.marketIndex,
-          price: oracle.price.toString(),
-          slot: oracle.slot.toString(),
-          confidence: oracle.confidence.toString(),
-          hasSufficientNumberOfDataPoints:
-            oracle.hasSufficientNumberOfDataPoints,
-        };
-        if (oracle.twap) {
-          oracleHuman["twap"] = oracle.twap.toString();
-        }
-        if (oracle.twapConfidence) {
-          oracleHuman["twapConfidence"] = oracle.twapConfidence.toString();
-        }
-        oracles.push(oracleHuman);
-      }
-      for (const user of userMap.values()) {
-        const userAccount = user.getUserAccount();
-
-        for (const order of userAccount.orders) {
-          if (getVariant(order.status) === "init") {
-            continue;
-          }
-
-          const orderHuman = {
-            status: getVariant(order.status),
-            orderType: getVariant(order.orderType),
-            marketType: getVariant(order.marketType),
-            slot: order.slot.toString(),
-            orderId: order.orderId,
-            userOrderId: order.userOrderId,
-            marketIndex: order.marketIndex,
-            price: order.price.toString(),
-            baseAssetAmount: order.baseAssetAmount.toString(),
-            baseAssetAmountFilled: order.baseAssetAmountFilled.toString(),
-            quoteAssetAmountFilled: order.quoteAssetAmountFilled.toString(),
-            direction: getVariant(order.direction),
-            reduceOnly: order.reduceOnly,
-            triggerPrice: order.triggerPrice.toString(),
-            triggerCondition: getVariant(order.triggerCondition),
-            existingPositionDirection: getVariant(
-              order.existingPositionDirection
-            ),
-            postOnly: order.postOnly,
-            immediateOrCancel: order.immediateOrCancel,
-            oraclePriceOffset: order.oraclePriceOffset,
-            auctionDuration: order.auctionDuration,
-            auctionStartPrice: order.auctionStartPrice.toString(),
-            auctionEndPrice: order.auctionEndPrice.toString(),
-            maxTs: order.maxTs.toString(),
-          };
-          if (order.quoteAssetAmount) {
-            orderHuman["quoteAssetAmount"] = order.quoteAssetAmount.toString();
-          }
-
-          orders.push({
-            user: user.getUserAccountPublicKey().toBase58(),
-            order: orderHuman,
-          });
-        }
-      }
-
-      // respond with orders
-      res.writeHead(200);
-      res.end(
-        JSON.stringify({
-          slot,
-          oracles,
-          orders,
-        })
-      );
-    } catch (err) {
-      next(err);
-    }
-  });
-
-  app.get("/orders/idl", handleResponseTime, async (_req, res, next) => {
-    try {
-      const dlobOrders: DLOBOrders = [];
-
-      for (const user of userMap.values()) {
-        const userAccount = user.getUserAccount();
-
-        for (const order of userAccount.orders) {
-          if (getVariant(order.status) === "init") {
-            continue;
-          }
-
-          dlobOrders.push({
-            user: user.getUserAccountPublicKey(),
-            order,
-          } as DLOBOrder);
-        }
-      }
-
-      res.writeHead(200);
-      res.end(dlobCoder.encode(dlobOrders));
-    } catch (err) {
-      next(err);
-    }
-  });
-
-  app.get("/orders/idlWithSlot", handleResponseTime, async (req, res, next) => {
-    try {
-      const { marketName, marketIndex, marketType } = req.query;
-      const { normedMarketType, normedMarketIndex, error } = validateDlobQuery(
-        marketType as string,
-        marketIndex as string,
-        marketName as string
-      );
-      const useFilter =
-        marketName !== undefined ||
-        marketIndex !== undefined ||
-        marketType !== undefined;
-
-      if (useFilter) {
-        if (
-          error ||
-          normedMarketType === undefined ||
-          normedMarketIndex === undefined
-        ) {
-          res.status(400).send(error);
-          return;
-        }
-      }
-
-      const dlobOrders: DLOBOrders = [];
-
-      for (const user of userMap.values()) {
-        const userAccount = user.getUserAccount();
-
-        for (const order of userAccount.orders) {
-          if (getVariant(order.status) === "init") {
-            continue;
-          }
-
-          if (useFilter) {
-            if (
-              getVariant(order.marketType) !== getVariant(normedMarketType) ||
-              order.marketIndex !== normedMarketIndex
-            ) {
-              continue;
-            }
-          }
-
-          dlobOrders.push({
-            user: user.getUserAccountPublicKey(),
-            order,
-          } as DLOBOrder);
-        }
-      }
-
-      res.end(
-        JSON.stringify({
-          slot: bulkAccountLoader.mostRecentSlot,
-          data: dlobCoder.encode(dlobOrders).toString("base64"),
-        })
-      );
-    } catch (err) {
-      next(err);
-    }
-  });
-
-  const validateDlobQuery = (
-    marketType?: string,
-    marketIndex?: string,
-    marketName?: string
-  ): {
-    normedMarketType?: MarketType;
-    normedMarketIndex?: number;
-    error?: string;
-  } => {
-    let normedMarketType: MarketType = undefined;
-    let normedMarketIndex: number = undefined;
-    let normedMarketName: string = undefined;
-    if (marketName === undefined) {
-      if (marketIndex === undefined || marketType === undefined) {
-        return {
-          error:
-            "Bad Request: (marketName) or (marketIndex and marketType) must be supplied",
-        };
-      }
-
-      // validate marketType
-      switch ((marketType as string).toLowerCase()) {
-        case "spot": {
-          normedMarketType = MarketType.SPOT;
-          normedMarketIndex = parseInt(marketIndex as string);
-          const spotMarketIndicies = SpotMarkets[driftEnv].map(
-            (mkt) => mkt.marketIndex
-          );
-          if (!spotMarketIndicies.includes(normedMarketIndex)) {
-            return {
-              error: "Bad Request: invalid marketIndex",
-            };
-          }
-          break;
-        }
-        case "perp": {
-          normedMarketType = MarketType.PERP;
-          normedMarketIndex = parseInt(marketIndex as string);
-          const perpMarketIndicies = PerpMarkets[driftEnv].map(
-            (mkt) => mkt.marketIndex
-          );
-          if (!perpMarketIndicies.includes(normedMarketIndex)) {
-            return {
-              error: "Bad Request: invalid marketIndex",
-            };
-          }
-          break;
-        }
-        default:
-          return {
-            error: 'Bad Request: marketType must be either "spot" or "perp"',
-          };
-      }
-    } else {
-      // validate marketName
-      normedMarketName = (marketName as string).toUpperCase();
-      const derivedMarketInfo =
-        driftClient.getMarketIndexAndType(normedMarketName);
-      if (!derivedMarketInfo) {
-        return {
-          error: "Bad Request: unrecognized marketName",
-        };
-      }
-      normedMarketType = derivedMarketInfo.marketType;
-      normedMarketIndex = derivedMarketInfo.marketIndex;
-    }
-
-    return {
-      normedMarketType,
-      normedMarketIndex,
-    };
-  };
-
   app.get("/topMakers", handleResponseTime, async (req, res, next) => {
     try {
       const {
@@ -1475,97 +871,96 @@
         includeSerum,
       } = req.query;
 
-      const { normedMarketType, normedMarketIndex, error } = validateDlobQuery(
-        marketType as string,
-        marketIndex as string,
-        marketName as string
-      );
-      if (error) {
-        res.status(400).send(error);
-        return;
-      }
+			const { normedMarketType, normedMarketIndex, error } = validateDlobQuery(
+				marketType as string,
+				marketIndex as string,
+				marketName as string
+			);
+			if (error) {
+				res.status(400).send(error);
+				return;
+			}
 
       const isSpot = getVariant(normedMarketType);
 
-      const l2 = await dlobSubscriber.getL2({
-        marketIndex: normedMarketIndex,
-        marketType: normedMarketType,
-        depth: depth ? parseInt(depth as string) : 10,
-        includeVamm: `${includeVamm}`.toLowerCase() === "true",
-        fallbackL2Generators: isSpot
-          ? [
-              `${includePhoenix}`.toLowerCase() === "true" &&
-                MARKET_SUBSCRIBERS[normedMarketIndex].phoenix,
-              `${includeSerum}`.toLowerCase() === "true" &&
-                MARKET_SUBSCRIBERS[normedMarketIndex].serum,
-            ].filter((a) => !!a)
-          : [],
-      });
-
-      for (const key of Object.keys(l2)) {
-        for (const idx in l2[key]) {
-          const level = l2[key][idx];
-          const sources = level["sources"];
-          for (const sourceKey of Object.keys(sources)) {
-            sources[sourceKey] = sources[sourceKey].toString();
-          }
-          l2[key][idx] = {
-            price: level.price.toString(),
-            size: level.size.toString(),
-            sources,
-          };
-        }
-      }
-
-      res.writeHead(200);
-      res.end(JSON.stringify(l2));
-    } catch (err) {
-      next(err);
-    }
-  });
-
-  app.get("/l3", handleResponseTime, async (req, res, next) => {
-    try {
-      const { marketName, marketIndex, marketType } = req.query;
-
-      const { normedMarketType, normedMarketIndex, error } = validateDlobQuery(
-        marketType as string,
-        marketIndex as string,
-        marketName as string
-      );
-      if (error) {
-        res.status(400).send(error);
-        return;
-      }
-
-      const l3 = dlobSubscriber.getL3({
-        marketIndex: normedMarketIndex,
-        marketType: normedMarketType,
-      });
-
-      for (const key of Object.keys(l3)) {
-        for (const idx in l3[key]) {
-          const level = l3[key][idx];
-          l3[key][idx] = {
-            ...level,
-            price: level.price.toString(),
-            size: level.size.toString(),
-          };
-        }
-      }
-
-      res.writeHead(200);
-      res.end(JSON.stringify(l3));
-    } catch (err) {
-      next(err);
-    }
-  });
-
-  app.use(errorHandler);
-  app.listen(serverPort, () => {
-    logger.info(`DLOB server listening on port http://localhost:${serverPort}`);
-  });
->>>>>>> c4d24963
+			const l2 = await dlobSubscriber.getL2({
+				marketIndex: normedMarketIndex,
+				marketType: normedMarketType,
+				depth: depth ? parseInt(depth as string) : 10,
+				includeVamm: `${includeVamm}`.toLowerCase() === 'true',
+				fallbackL2Generators: isSpot
+					? [
+							`${includePhoenix}`.toLowerCase() === 'true' &&
+								MARKET_SUBSCRIBERS[normedMarketIndex].phoenix,
+							`${includeSerum}`.toLowerCase() === 'true' &&
+								MARKET_SUBSCRIBERS[normedMarketIndex].serum,
+					  ].filter((a) => !!a)
+					: [],
+			});
+
+			for (const key of Object.keys(l2)) {
+				for (const idx in l2[key]) {
+					const level = l2[key][idx];
+					const sources = level['sources'];
+					for (const sourceKey of Object.keys(sources)) {
+						sources[sourceKey] = sources[sourceKey].toString();
+					}
+					l2[key][idx] = {
+						price: level.price.toString(),
+						size: level.size.toString(),
+						sources,
+					};
+				}
+			}
+
+			res.writeHead(200);
+			res.end(JSON.stringify(l2));
+		} catch (err) {
+			next(err);
+		}
+	});
+
+	app.get('/l3', handleResponseTime, async (req, res, next) => {
+		try {
+			const { marketName, marketIndex, marketType } = req.query;
+
+			const { normedMarketType, normedMarketIndex, error } = validateDlobQuery(
+				marketType as string,
+				marketIndex as string,
+				marketName as string
+			);
+			if (error) {
+				res.status(400).send(error);
+				return;
+			}
+
+			const l3 = dlobSubscriber.getL3({
+				marketIndex: normedMarketIndex,
+				marketType: normedMarketType,
+			});
+
+			for (const key of Object.keys(l3)) {
+				for (const idx in l3[key]) {
+					const level = l3[key][idx];
+					l3[key][idx] = {
+						...level,
+						price: level.price.toString(),
+						size: level.size.toString(),
+					};
+				}
+			}
+
+			res.writeHead(200);
+			res.end(JSON.stringify(l3));
+		} catch (err) {
+			next(err);
+		}
+	});
+
+	app.use(errorHandler);
+	app.listen(serverPort, () => {
+		logger.info(`DLOB server listening on port http://localhost:${serverPort}`);
+	});
 };
 
 async function recursiveTryCatch(f: () => void) {
