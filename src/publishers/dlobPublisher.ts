import { program } from 'commander';

import { Connection, Commitment, PublicKey, Keypair } from '@solana/web3.js';

import {
	DriftClient,
	initialize,
	DriftEnv,
	UserMap,
	Wallet,
	BulkAccountLoader,
	OrderSubscriber,
	SlotSource,
	DriftClientSubscriptionConfig,
	SlotSubscriber,
	isVariant,
	OracleInfo,
	PerpMarketConfig,
	SpotMarketConfig,
	PhoenixSubscriber,
	MarketType,
	OraclePriceData,
	ONE,
} from '@drift-labs/sdk';
import { RedisClient, RedisClientPrefix } from '@drift/common/clients';

import { logger, setLogLevel } from '../utils/logger';
import {
	SubscriberLookup,
	getOpenbookSubscriber,
	l2WithBNToStrings,
	parsePositiveIntArray,
	sleep,
} from '../utils/utils';
import {
	DLOBSubscriberIO,
	wsMarketInfo,
} from '../dlob-subscriber/DLOBSubscriberIO';
import {
	DLOBProvider,
	getDLOBProviderFromOrderSubscriber,
	getDLOBProviderFromUserMap,
} from '../dlobProvider';
import FEATURE_FLAGS from '../utils/featureFlags';
import express, { Response, Request } from 'express';
import { handleHealthCheck } from '../core/metrics';
import { setGlobalDispatcher, Agent } from 'undici';
import { register, Gauge } from 'prom-client';

setGlobalDispatcher(
	new Agent({
		connections: 200,
	})
);

require('dotenv').config();
const stateCommitment: Commitment = 'confirmed';
const driftEnv = (process.env.ENV || 'devnet') as DriftEnv;
const commitHash = process.env.COMMIT;

const REDIS_CLIENT = process.env.REDIS_CLIENT || 'DLOB';

// Set up express for health checks
const app = express();

// metrics
const dlobSlotGauge = new Gauge({
	name: 'dlob_slot',
	help: 'Last updated slot of DLOB',
	labelNames: [
		'marketIndex',
		'marketType',
		'marketName',
		'redisPrefix',
		'redisClient',
	],
});
const oracleSlotGauge = new Gauge({
	name: 'oracle_slot',
	help: 'Last updated slot of oracle',
	labelNames: [
		'marketIndex',
		'marketType',
		'marketName',
		'redisPrefix',
		'redisClient',
	],
});

//@ts-ignore
const sdkConfig = initialize({ env: process.env.ENV });
let driftClient: DriftClient;

const opts = program.opts();
setLogLevel(opts.debug ? 'debug' : 'info');

const useGrpc = process.env.USE_GRPC?.toLowerCase() === 'true';
const useWebsocket = process.env.USE_WEBSOCKET?.toLowerCase() === 'true';

const token = process.env.TOKEN;
const endpoint = process.env.ENDPOINT;
const grpcEndpoint = useGrpc
	? process.env.GRPC_ENDPOINT ?? endpoint + `/${token}`
	: '';

const wsEndpoint = process.env.WS_ENDPOINT;
const useOrderSubscriber =
	process.env.USE_ORDER_SUBSCRIBER?.toLowerCase() === 'true';

const ORDERBOOK_UPDATE_INTERVAL =
	parseInt(process.env.ORDERBOOK_UPDATE_INTERVAL) || 1000;
const WS_FALLBACK_FETCH_INTERVAL = 60_000;

const KILLSWITCH_SLOT_DIFF_THRESHOLD =
	parseInt(process.env.KILLSWITCH_SLOT_DIFF_THRESHOLD) || 200;

// comma separated list of perp market indexes to load: i.e. 0,1,2,3
const PERP_MARKETS_TO_LOAD =
	process.env.PERP_MARKETS_TO_LOAD !== undefined
		? parsePositiveIntArray(process.env.PERP_MARKETS_TO_LOAD)
		: undefined;

// comma separated list of spot market indexes to load: i.e. 0,1,2,3
const SPOT_MARKETS_TO_LOAD =
	process.env.SPOT_MARKETS_TO_LOAD !== undefined
		? parsePositiveIntArray(process.env.SPOT_MARKETS_TO_LOAD)
		: undefined;

const enableOffloadQueue = process.env.ENABLE_OFFLOAD === 'true';

logger.info(`RPC endpoint:  ${endpoint}`);
logger.info(`WS endpoint:   ${wsEndpoint}`);
logger.info(`GRPC endpoint: ${grpcEndpoint}`);
logger.info(`GRPC Token:    ${token}`);
logger.info(
	`useOrderSubscriber: ${useOrderSubscriber}, useWebsocket: ${useWebsocket}, useGrpc: ${useGrpc}`
);
logger.info(`DriftEnv:     ${driftEnv}`);
logger.info(`Commit:       ${commitHash}`);

let MARKET_SUBSCRIBERS: SubscriberLookup = {};

const getMarketsAndOraclesToLoad = (
	sdkConfig: any
): {
	perpMarketInfos: wsMarketInfo[];
	spotMarketInfos: wsMarketInfo[];
	oracleInfos?: OracleInfo[];
} => {
	const oracleInfos: OracleInfo[] = [];
	const oraclesTracked = new Set();
	const perpMarketInfos: wsMarketInfo[] = [];
	const spotMarketInfos: wsMarketInfo[] = [];

	// only watch all markets if neither env vars are specified
	const noMarketsSpecified = !PERP_MARKETS_TO_LOAD && !SPOT_MARKETS_TO_LOAD;

	let perpIndexes = PERP_MARKETS_TO_LOAD;
	if (!perpIndexes) {
		if (noMarketsSpecified) {
			perpIndexes = sdkConfig.PERP_MARKETS.map((m) => m.marketIndex);
		} else {
			perpIndexes = [];
		}
	}
	let spotIndexes = SPOT_MARKETS_TO_LOAD;
	if (!spotIndexes) {
		if (noMarketsSpecified) {
			spotIndexes = sdkConfig.SPOT_MARKETS.map((m) => m.marketIndex);
		} else {
			spotIndexes = [];
		}
	}

	if (perpIndexes.length > 0) {
		for (const idx of perpIndexes) {
			const perpMarketConfig = sdkConfig.PERP_MARKETS[idx] as PerpMarketConfig;
			if (!perpMarketConfig) {
				throw new Error(`Perp market config for ${idx} not found`);
			}
			const oracleKey = perpMarketConfig.oracle.toBase58();
			if (!oraclesTracked.has(oracleKey)) {
				logger.info(`Tracking oracle ${oracleKey} for perp market ${idx}`);
				oracleInfos.push({
					publicKey: perpMarketConfig.oracle,
					source: perpMarketConfig.oracleSource,
				});
				oraclesTracked.add(oracleKey);
			}
			perpMarketInfos.push({
				marketIndex: perpMarketConfig.marketIndex,
				marketName: perpMarketConfig.symbol,
			});
		}
		logger.info(
			`DlobPublisher tracking perp markets: ${JSON.stringify(perpMarketInfos)}`
		);
	}

	if (spotIndexes.length > 0) {
		for (const idx of spotIndexes) {
			const spotMarketConfig = sdkConfig.SPOT_MARKETS[idx] as SpotMarketConfig;
			if (!spotMarketConfig) {
				throw new Error(`Spot market config for ${idx} not found`);
			}
			const oracleKey = spotMarketConfig.oracle.toBase58();
			if (!oraclesTracked.has(oracleKey)) {
				logger.info(`Tracking oracle ${oracleKey} for spot market ${idx}`);
				oracleInfos.push({
					publicKey: spotMarketConfig.oracle,
					source: spotMarketConfig.oracleSource,
				});
				oraclesTracked.add(oracleKey);
			}
			spotMarketInfos.push({
				marketIndex: spotMarketConfig.marketIndex,
				marketName: spotMarketConfig.symbol,
			});
		}
		logger.info(
			`DlobPublisher tracking spot markets: ${JSON.stringify(spotMarketInfos)}`
		);
	}

	return {
		perpMarketInfos,
		spotMarketInfos,
		oracleInfos,
	};
};

const initializeAllMarketSubscribers = async (driftClient: DriftClient) => {
	const markets: SubscriberLookup = {};

	for (const market of driftClient.getSpotMarketAccounts()) {
		markets[market.marketIndex] = {
			phoenix: undefined,
		};
		const marketConfig = sdkConfig.SPOT_MARKETS[market.marketIndex];

		if (marketConfig.phoenixMarket) {
			const phoenixConfigAccount =
				await driftClient.getPhoenixV1FulfillmentConfig(
					marketConfig.phoenixMarket
				);
			if (isVariant(phoenixConfigAccount.status, 'enabled')) {
				logger.info(
					`Loading phoenix subscriber for spot market ${market.marketIndex}`
				);
				const bulkAccountLoader = new BulkAccountLoader(
					driftClient.connection,
					stateCommitment,
					2_000
				);
				const phoenixSubscriber = new PhoenixSubscriber({
					connection: driftClient.connection,
					programId: new PublicKey(sdkConfig.PHOENIX),
					marketAddress: phoenixConfigAccount.phoenixMarket,
					accountSubscription: {
						type: 'polling',
						accountLoader: bulkAccountLoader,
					},
				});
				await phoenixSubscriber.subscribe();
				// Test get L2 to know if we should add
				try {
					phoenixSubscriber.getL2Asks();
					phoenixSubscriber.getL2Bids();
					markets[market.marketIndex].phoenix = phoenixSubscriber;
				} catch (e) {
					logger.info(
						`Excluding phoenix for ${market.marketIndex}, error: ${e}`
					);
				}
			}
		}

		if (marketConfig.openbookMarket) {
			const openbookMarketAccount =
				await driftClient.getOpenbookV2FulfillmentConfig(
					marketConfig.openbookMarket
				);

			if (isVariant(openbookMarketAccount.status, 'enabled')) {
				logger.info(
					`Loading openbook subscriber for spot market ${market.marketIndex}`
				);
				const openbookSubscriber = getOpenbookSubscriber(
					driftClient,
					marketConfig,
					sdkConfig
				);
				await openbookSubscriber.subscribe();
				try {
					openbookSubscriber.getL2Asks();
					openbookSubscriber.getL2Bids();
					markets[market.marketIndex].openbook = openbookSubscriber;
				} catch (e) {
					logger.info(
						`Excluding openbook for ${market.marketIndex}, error: ${e}`
					);
				}
			}
		}

<<<<<<< HEAD
		markets[market.marketIndex].tickSize = market?.orderTickSize ?? ONE
=======
		markets[market.marketIndex].tickSize = market?.orderTickSize ?? ONE;
>>>>>>> 4157cd8e
	}

	return markets;
};

const main = async () => {
	const wallet = new Wallet(new Keypair());
	const clearingHousePublicKey = new PublicKey(sdkConfig.DRIFT_PROGRAM_ID);

	const redisClient = new RedisClient({
		prefix: RedisClientPrefix[REDIS_CLIENT],
	});
	await redisClient.connect();

	const indicativeRedisClient = new RedisClient({});
	await indicativeRedisClient.connect();

	const connection = new Connection(endpoint, {
		wsEndpoint: wsEndpoint,
		commitment: stateCommitment,
	});

	// only set when polling
	let bulkAccountLoader: BulkAccountLoader | undefined;

	// only set when using websockets
	let slotSubscriber: SlotSubscriber | undefined;

	let accountSubscription: DriftClientSubscriptionConfig;
	let slotSource: SlotSource;

	// NOTE: disable GRPC for general driftClient subscriptions until we can reliably subscribe
	// to multiple streams. Currently this causes the nodes to start killing connections.
	//
	// USE_GRPC=true will override websocket
	// if (useGrpc) {
	// 	accountSubscription = {
	// 		type: 'grpc',
	// 		resubTimeoutMs: 30_000,
	// 		grpcConfigs: {
	// 			endpoint,
	// 			token,
	// 			channelOptions: {
	// 				'grpc.keepalive_time_ms': 10_000,
	// 				'grpc.keepalive_timeout_ms': 1_000,
	// 				'grpc.keepalive_permit_without_calls': 1,
	// 			},
	// 		},
	// 	};

	// 	slotSubscriber = new SlotSubscriber(connection);
	// 	await slotSubscriber.subscribe();

	// 	slotSource = {
	// 		getSlot: () => slotSubscriber!.getSlot(),
	// 	};
	// }

	if (!useWebsocket) {
		bulkAccountLoader = new BulkAccountLoader(
			connection,
			stateCommitment,
			ORDERBOOK_UPDATE_INTERVAL < 1000 ? 1000 : ORDERBOOK_UPDATE_INTERVAL
		);

		accountSubscription = {
			type: 'polling',
			accountLoader: bulkAccountLoader,
		};

		slotSource = {
			getSlot: () => bulkAccountLoader!.getSlot(),
		};
	} else {
		accountSubscription = {
			type: 'websocket',
			commitment: stateCommitment,
			resubTimeoutMs: 30_000,
		};
		slotSubscriber = new SlotSubscriber(connection, {
			resubTimeoutMs: 10_000,
		});
		await slotSubscriber.subscribe();

		slotSource = {
			getSlot: () => slotSubscriber!.getSlot(),
		};
	}

	const { perpMarketInfos, spotMarketInfos, oracleInfos } =
		getMarketsAndOraclesToLoad(sdkConfig);
	driftClient = new DriftClient({
		connection,
		wallet,
		programID: clearingHousePublicKey,
		accountSubscription,
		env: driftEnv,
		perpMarketIndexes: perpMarketInfos.map((m) => m.marketIndex),
		spotMarketIndexes: spotMarketInfos.map((m) => m.marketIndex),
		oracleInfos,
	});

	const lamportsBalance = await connection.getBalance(wallet.publicKey);
	logger.info(
		`DriftClient ProgramId: ${driftClient.program.programId.toBase58()}`
	);
	logger.info(`Wallet pubkey: ${wallet.publicKey.toBase58()}`);
	logger.info(` . SOL balance: ${lamportsBalance / 10 ** 9}`);

	await driftClient.subscribe();
	driftClient.eventEmitter.on('error', (e) => {
		logger.info('clearing house error');
		logger.error(e);
	});

	logger.info(`Initializing all market subscribers...`);
	const initAllMarketSubscribersStart = Date.now();
	MARKET_SUBSCRIBERS = await initializeAllMarketSubscribers(driftClient);
	logger.info(
		`All market subscribers initialized in ${
			Date.now() - initAllMarketSubscribersStart
		} ms`
	);

	let dlobProvider: DLOBProvider;
	if (useOrderSubscriber) {
		let subscriptionConfig: any = {
			type: 'polling',
			commitment: stateCommitment,
			frequency: ORDERBOOK_UPDATE_INTERVAL,
		};

		if (useWebsocket) {
			subscriptionConfig = {
				type: 'websocket',
				commitment: stateCommitment,
			};
		}

		// USE_GRPC=true will override websocket
		if (useGrpc) {
			if (!token) {
				throw new Error('TOKEN is required for grpc');
			}
			if (!grpcEndpoint) {
				throw new Error(
					'GRPC_ENDPOINT is required for grpc (or ENDPOINT and TOKEN)'
				);
			}
			if (useWebsocket) {
				logger.warn('USE_GRPC overriding USE_WEBSOCKET');
			}
			subscriptionConfig = {
				type: 'grpc',
				grpcConfigs: {
					endpoint: grpcEndpoint,
					token: token,
					commitmentLevel: stateCommitment,
					channelOptions: {
						'grpc.keepalive_time_ms': 10_000,
						'grpc.keepalive_timeout_ms': 1_000,
						'grpc.keepalive_permit_without_calls': 1,
					},
				},
				commitment: stateCommitment,
			};
		}

		const orderSubscriber = new OrderSubscriber({
			driftClient,
			subscriptionConfig,
		});

		dlobProvider = getDLOBProviderFromOrderSubscriber(orderSubscriber);

		slotSource = {
			getSlot: () => orderSubscriber.getSlot(),
		};
	} else {
		const userMap = new UserMap({
			driftClient,
			subscriptionConfig: {
				type: 'websocket',
				resubTimeoutMs: 30_000,
				commitment: stateCommitment,
			},
			skipInitialLoad: false,
			includeIdle: false,
		});

		dlobProvider = getDLOBProviderFromUserMap(userMap);
	}

	await dlobProvider.subscribe();

	const dlobSubscriber = new DLOBSubscriberIO({
		driftClient,
		env: driftEnv,
		dlobSource: dlobProvider,
		slotSource,
		updateFrequency: ORDERBOOK_UPDATE_INTERVAL,
		redisClient,
		spotMarketSubscribers: MARKET_SUBSCRIBERS,
		perpMarketInfos,
		spotMarketInfos,
		killSwitchSlotDiffThreshold: KILLSWITCH_SLOT_DIFF_THRESHOLD,
		protectedMakerView: false,
	});
	await dlobSubscriber.subscribe();

	const dlobSubscriberIndicative = new DLOBSubscriberIO({
		driftClient,
		env: driftEnv,
		dlobSource: dlobProvider,
		slotSource,
		updateFrequency: ORDERBOOK_UPDATE_INTERVAL,
		redisClient,
		spotMarketSubscribers: MARKET_SUBSCRIBERS,
		perpMarketInfos,
		spotMarketInfos,
		killSwitchSlotDiffThreshold: KILLSWITCH_SLOT_DIFF_THRESHOLD,
		protectedMakerView: false,
		indicativeQuotesRedisClient: indicativeRedisClient,
		enableOffloadQueue,
	});
	await dlobSubscriberIndicative.subscribe();

	if (useWebsocket && !FEATURE_FLAGS.DISABLE_GPA_REFRESH) {
		const recursiveFetch = (delay = WS_FALLBACK_FETCH_INTERVAL) => {
			setTimeout(() => {
				dlobProvider
					.fetch()
					.catch((e) => {
						logger.error('Failed to fetch GPA');
						console.log(e);
					})
					.finally(() => {
						// eslint-disable-next-line @typescript-eslint/no-unused-vars
						recursiveFetch();
					});
			}, delay);
		};
		recursiveFetch();
	}

	setInterval(() => {
		const slot = slotSource.getSlot();
		perpMarketInfos.forEach((market) => {
			const oracleDataAndSlot = driftClient.getOracleDataForPerpMarket(
				market.marketIndex
			);
			dlobSlotGauge.set(
				{
					marketIndex: market.marketIndex,
					marketType: 'perp',
					marketName: market.marketName,
					redisClient: REDIS_CLIENT,
					redisPrefix: RedisClientPrefix[REDIS_CLIENT],
				},
				slot
			);
			oracleSlotGauge.set(
				{
					marketIndex: market.marketIndex,
					marketType: 'perp',
					marketName: market.marketName,
					redisClient: REDIS_CLIENT,
					redisPrefix: RedisClientPrefix[REDIS_CLIENT],
				},
				oracleDataAndSlot.slot.toNumber()
			);
		});
		spotMarketInfos.forEach((market) => {
			const oracleDataAndSlot = driftClient.getOracleDataForSpotMarket(
				market.marketIndex
			);
			dlobSlotGauge.set(
				{
					marketIndex: market.marketIndex,
					marketType: 'spot',
					marketName: market.marketName,
					redisClient: REDIS_CLIENT,
					redisPrefix: RedisClientPrefix[REDIS_CLIENT],
				},
				oracleDataAndSlot.slot.toNumber()
			);
		});
	}, 10_000);

	const handleStartup = async (_req, res, _next) => {
		if (driftClient.isSubscribed && dlobProvider.size() > 0) {
			res.writeHead(200);
			res.end('OK');
		} else {
			res.writeHead(500);
			res.end('Not ready');
		}
	};

	const handleDebug = async (req: Request, res: Response) => {
		const marketIndex = +req.query.marketIndex;
		let marketType: MarketType = MarketType.PERP;
		let oraclePriceData: OraclePriceData;
		if (req.query.marketType === 'spot') {
			marketType = MarketType.SPOT;
			oraclePriceData = driftClient.getOracleDataForSpotMarket(marketIndex);
		} else {
			oraclePriceData = driftClient.getOracleDataForPerpMarket(marketIndex);
		}
		try {
			const slot = slotSource.getSlot();
			const dlob = await dlobProvider.getDLOB(slot);
			const l2 = dlob.getL2({
				marketIndex,
				marketType,
				depth: 5,
				slot,
				oraclePriceData,
			});
			const l3 = dlob.getL3({
				marketIndex,
				marketType,
				slot,
				oraclePriceData,
			});
			const state = {
				dlobSize: dlobProvider.size(),
				slot,
				markets: {
					perp: perpMarketInfos,
					spot: spotMarketInfos,
				},
				l2: l2WithBNToStrings(l2),
				l3,
			};

			res.json(state);
		} catch (e) {
			res.status(500).json({ error: e.message });
		}
	};
	app.get('/debug', handleDebug);

	app.get('/metrics', async (req, res) => {
		res.set('Content-Type', register.contentType);
		res.end(await register.metrics());
	});

	app.get(
		'/health',
		handleHealthCheck(WS_FALLBACK_FETCH_INTERVAL, dlobProvider)
	);
	app.get('/startup', handleStartup);
	app.get('/', handleHealthCheck(WS_FALLBACK_FETCH_INTERVAL, dlobProvider));
	const server = app.listen(8080);

	// Default keepalive is 5s, since the AWS ALB timeout is 60 seconds, clients
	// sometimes get 502s.
	// https://shuheikagawa.com/blog/2019/04/25/keep-alive-timeout/
	// https://stackoverflow.com/a/68922692
	server.keepAliveTimeout = 61 * 1000;
	server.headersTimeout = 65 * 1000;

	console.log('DLOBSubscriber Publishing Messages');
};

async function recursiveTryCatch(f: () => void) {
	try {
		await f();
	} catch (e) {
		console.error(e);
		await sleep(15000);
		await recursiveTryCatch(f);
	}
}

recursiveTryCatch(() => main());

export { sdkConfig, endpoint, wsEndpoint, driftEnv, commitHash, driftClient };<|MERGE_RESOLUTION|>--- conflicted
+++ resolved
@@ -303,11 +303,7 @@
 			}
 		}
 
-<<<<<<< HEAD
-		markets[market.marketIndex].tickSize = market?.orderTickSize ?? ONE
-=======
 		markets[market.marketIndex].tickSize = market?.orderTickSize ?? ONE;
->>>>>>> 4157cd8e
 	}
 
 	return markets;
