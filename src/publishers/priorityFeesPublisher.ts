--- conflicted
+++ resolved
@@ -16,9 +16,6 @@
 import { sleep } from '../utils/utils';
 import express from 'express';
 // import { handleHealthCheck } from '../core/metrics';
-<<<<<<< HEAD
-=======
-import { RedisClient } from '../utils/redisClient';
 import { setGlobalDispatcher, Agent } from 'undici';
 
 setGlobalDispatcher(
@@ -26,7 +23,6 @@
 		connections: 200,
 	})
 );
->>>>>>> 9428644d
 
 require('dotenv').config();
 const stateCommitment: Commitment = 'confirmed';
